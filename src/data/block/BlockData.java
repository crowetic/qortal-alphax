package data.block;

import java.math.BigDecimal;

import com.google.common.primitives.Bytes;
import java.io.Serializable;

public class BlockData implements Serializable {

	private byte[] signature;
	private int version;
	private byte[] reference;
	private int transactionCount;
	private BigDecimal totalFees;
	private byte[] transactionsSignature;
	private Integer height;
	private long timestamp;
	private BigDecimal generatingBalance;
	private byte[] generatorPublicKey;
	private byte[] generatorSignature;
	private int atCount;
	private BigDecimal atFees;

<<<<<<< HEAD
	private BlockData() {} // necessary for JAX-RS serialization
	
	public BlockData(int version, byte[] reference, int transactionCount, BigDecimal totalFees, byte[] transactionsSignature, int height, long timestamp,
			BigDecimal generatingBalance, byte[] generatorPublicKey, byte[] generatorSignature, byte[] atBytes, BigDecimal atFees) {
=======
	public BlockData(int version, byte[] reference, int transactionCount, BigDecimal totalFees, byte[] transactionsSignature, Integer height, long timestamp,
			BigDecimal generatingBalance, byte[] generatorPublicKey, byte[] generatorSignature, int atCount, BigDecimal atFees) {
>>>>>>> 2c51a036
		this.version = version;
		this.reference = reference;
		this.transactionCount = transactionCount;
		this.totalFees = totalFees;
		this.transactionsSignature = transactionsSignature;
		this.height = height;
		this.timestamp = timestamp;
		this.generatingBalance = generatingBalance;
		this.generatorPublicKey = generatorPublicKey;
		this.generatorSignature = generatorSignature;
		this.atCount = atCount;
		this.atFees = atFees;

		if (this.generatorSignature != null && this.transactionsSignature != null)
			this.signature = Bytes.concat(this.generatorSignature, this.transactionsSignature);
		else
			this.signature = null;
	}

	public byte[] getSignature() {
		return this.signature;
	}

	public void setSignature(byte[] signature) {
		this.signature = signature;
	}

	public int getVersion() {
		return this.version;
	}

	public byte[] getReference() {
		return this.reference;
	}

	public void setReference(byte[] reference) {
		this.reference = reference;
	}

	public int getTransactionCount() {
		return this.transactionCount;
	}

	public void setTransactionCount(int transactionCount) {
		this.transactionCount = transactionCount;
	}

	public BigDecimal getTotalFees() {
		return this.totalFees;
	}

	public void setTotalFees(BigDecimal totalFees) {
		this.totalFees = totalFees;
	}

	public byte[] getTransactionsSignature() {
		return this.transactionsSignature;
	}

	public void setTransactionsSignature(byte[] transactionsSignature) {
		this.transactionsSignature = transactionsSignature;
	}

	public Integer getHeight() {
		return this.height;
	}

	public void setHeight(Integer height) {
		this.height = height;
	}

	public long getTimestamp() {
		return this.timestamp;
	}

	public BigDecimal getGeneratingBalance() {
		return this.generatingBalance;
	}

	public byte[] getGeneratorPublicKey() {
		return this.generatorPublicKey;
	}

	public byte[] getGeneratorSignature() {
		return this.generatorSignature;
	}

	public void setGeneratorSignature(byte[] generatorSignature) {
		this.generatorSignature = generatorSignature;
	}

	public int getATCount() {
		return this.atCount;
	}

	public void setATCount(int atCount) {
		this.atCount = atCount;
	}

	public BigDecimal getATFees() {
		return this.atFees;
	}

	public void setATFees(BigDecimal atFees) {
		this.atFees = atFees;
	}

}<|MERGE_RESOLUTION|>--- conflicted
+++ resolved
@@ -21,15 +21,10 @@
 	private int atCount;
 	private BigDecimal atFees;
 
-<<<<<<< HEAD
 	private BlockData() {} // necessary for JAX-RS serialization
 	
-	public BlockData(int version, byte[] reference, int transactionCount, BigDecimal totalFees, byte[] transactionsSignature, int height, long timestamp,
-			BigDecimal generatingBalance, byte[] generatorPublicKey, byte[] generatorSignature, byte[] atBytes, BigDecimal atFees) {
-=======
 	public BlockData(int version, byte[] reference, int transactionCount, BigDecimal totalFees, byte[] transactionsSignature, Integer height, long timestamp,
 			BigDecimal generatingBalance, byte[] generatorPublicKey, byte[] generatorSignature, int atCount, BigDecimal atFees) {
->>>>>>> 2c51a036
 		this.version = version;
 		this.reference = reference;
 		this.transactionCount = transactionCount;
