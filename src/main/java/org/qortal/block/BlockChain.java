--- conflicted
+++ resolved
@@ -166,7 +166,6 @@
 	/** Maximum time to retain online account signatures (ms) for block validity checks, to allow for clock variance. */
 	private long onlineAccountSignaturesMaxLifetime;
 
-<<<<<<< HEAD
 	/** Feature trigger timestamp for ONLINE_ACCOUNTS_MODULUS time interval increase. Can't use
 	 * featureTriggers because unit tests need to set this value via Reflection. */
 	private long onlineAccountsModulusV2Timestamp;
@@ -174,14 +173,13 @@
 	/** Feature trigger timestamp for online accounts mempow verification. Can't use featureTriggers
 	 * because unit tests need to set this value via Reflection. */
 	private long onlineAccountsMemoryPoWTimestamp;
-=======
+
 	/** Max reward shares by block height */
 	public static class MaxRewardSharesByTimestamp {
 		public long timestamp;
 		public int maxShares;
 	}
 	private List<MaxRewardSharesByTimestamp> maxRewardSharesByTimestamp;
->>>>>>> 57bd3c34
 
 	/** Settings relating to CIYAM AT feature. */
 	public static class CiyamAtSettings {
