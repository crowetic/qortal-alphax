--- conflicted
+++ resolved
@@ -318,17 +318,6 @@
 		return this.maxBlockSize;
 	}
 
-<<<<<<< HEAD
-	// Custom transaction fees
-	public long getNameRegistrationUnitFee() {
-		return this.nameRegistrationUnitFee;
-	}
-
-	public long getNameRegistrationUnitFeeTimestamp() {
-		// FUTURE: we could use a separate structure to indicate fee adjustments for different transaction types
-		return this.nameRegistrationUnitFeeTimestamp;
-	}
-
 	// Online accounts
 	public long getOnlineAccountsModulusV2Timestamp() {
 		return this.onlineAccountsModulusV2Timestamp;
@@ -338,8 +327,6 @@
 		return this.onlineAccountsMemoryPoWTimestamp;
 	}
 
-=======
->>>>>>> 8d1a58ec
 	/** Returns true if approval-needing transaction types require a txGroupId other than NO_GROUP. */
 	public boolean getRequireGroupForApproval() {
 		return this.requireGroupForApproval;
