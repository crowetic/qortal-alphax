--- conflicted
+++ resolved
@@ -189,13 +189,10 @@
 	 * featureTriggers because unit tests need to set this value via Reflection. */
 	private long onlineAccountsModulusV2Timestamp;
 
-<<<<<<< HEAD
 	/** Feature trigger timestamp for online accounts mempow verification. Can't use featureTriggers
 	 * because unit tests need to set this value via Reflection. */
 	private long onlineAccountsMemoryPoWTimestamp;
 
-=======
->>>>>>> 06b5d5f1
 	/** Max reward shares by block height */
 	public static class MaxRewardSharesByTimestamp {
 		public long timestamp;
@@ -356,13 +353,10 @@
 		return this.onlineAccountsModulusV2Timestamp;
 	}
 
-<<<<<<< HEAD
 	public long getOnlineAccountsMemoryPoWTimestamp() {
 		return this.onlineAccountsMemoryPoWTimestamp;
 	}
 
-=======
->>>>>>> 06b5d5f1
 	/** Returns true if approval-needing transaction types require a txGroupId other than NO_GROUP. */
 	public boolean getRequireGroupForApproval() {
 		return this.requireGroupForApproval;
