--- conflicted
+++ resolved
@@ -168,29 +168,15 @@
 					// First block does the AT heavy-lifting
 					if (newBlocks.isEmpty()) {
 						Block newBlock = Block.mint(repository, previousBlock.getBlockData(), mintingAccount);
-<<<<<<< HEAD
-						if (newBlock == null)
-							// For some reason we can't mint right now
-							continue;
-=======
 						if (newBlock == null) {
 							// For some reason we can't mint right now
 							moderatedLog(() -> LOGGER.error("Couldn't build a to-be-minted block"));
 							continue;
 						}
->>>>>>> d2559f36
 
 						newBlocks.add(newBlock);
 					} else {
 						// The blocks for other minters require less effort...
-<<<<<<< HEAD
-						Block newBlock = newBlocks.get(0);
-						if (newBlock == null)
-							// For some reason we can't mint right now
-							continue;
-
-						newBlocks.add(newBlock.remint(mintingAccount));
-=======
 						Block newBlock = newBlocks.get(0).remint(mintingAccount);
 						if (newBlock == null) {
 							// For some reason we can't mint right now
@@ -199,7 +185,6 @@
 						}
 
 						newBlocks.add(newBlock);
->>>>>>> d2559f36
 					}
 				}
 
@@ -389,10 +374,10 @@
 
 		PrivateKeyAccount mintingAccount = mintingAndOnlineAccounts[0];
 
-		mintTestingBlockRetainingTimestamps(repository, mintingAccount);
-	}
-
-	public static void mintTestingBlockRetainingTimestamps(Repository repository, PrivateKeyAccount mintingAccount) throws DataException {
+		return mintTestingBlockRetainingTimestamps(repository, mintingAccount);
+	}
+
+	public static Block mintTestingBlockRetainingTimestamps(Repository repository, PrivateKeyAccount mintingAccount) throws DataException {
 		BlockData previousBlockData = repository.getBlockRepository().getLastBlock();
 
 		Block newBlock = Block.mint(repository, previousBlockData, mintingAccount);
