package org.qortal.controller;

import java.math.BigInteger;
import java.text.DecimalFormat;
import java.text.NumberFormat;
import java.util.ArrayList;
import java.util.Arrays;
import java.util.List;
import java.util.concurrent.locks.ReentrantLock;
import java.util.stream.Collectors;
import java.util.Iterator;

import org.apache.logging.log4j.LogManager;
import org.apache.logging.log4j.Logger;
import org.qortal.account.Account;
import org.qortal.account.PublicKeyAccount;
import org.qortal.block.Block;
import org.qortal.block.Block.ValidationResult;
import org.qortal.block.BlockChain;
import org.qortal.data.block.BlockData;
import org.qortal.data.block.BlockSummaryData;
import org.qortal.data.block.CommonBlockData;
import org.qortal.data.network.PeerChainTipData;
import org.qortal.data.transaction.RewardShareTransactionData;
import org.qortal.data.transaction.TransactionData;
import org.qortal.network.Peer;
import org.qortal.network.message.BlockMessage;
import org.qortal.network.message.BlocksMessage;
import org.qortal.network.message.BlockSummariesMessage;
import org.qortal.network.message.GetBlockMessage;
import org.qortal.network.message.GetBlocksMessage;
import org.qortal.network.message.GetBlockSummariesMessage;
import org.qortal.network.message.GetSignaturesV2Message;
import org.qortal.network.message.Message;
import org.qortal.network.message.SignaturesMessage;
import org.qortal.network.message.Message.MessageType;
import org.qortal.repository.DataException;
import org.qortal.repository.Repository;
import org.qortal.repository.RepositoryManager;
import org.qortal.settings.Settings;
import org.qortal.transaction.Transaction;
import org.qortal.utils.Base58;
import org.qortal.utils.NTP;

public class Synchronizer {

	private static final Logger LOGGER = LogManager.getLogger(Synchronizer.class);

	/** Max number of new blocks we aim to add to chain tip in each sync round */
	private static final int SYNC_BATCH_SIZE = 200; // XXX move to Settings?

	/** Initial jump back of block height when searching for common block with peer */
	private static final int INITIAL_BLOCK_STEP = 8;
	/** Maximum jump back of block height when searching for common block with peer */
	private static final int MAXIMUM_BLOCK_STEP = 128;

	/** Maximum difference in block height between tip and peer's common block before peer is considered TOO DIVERGENT */
	private static final int MAXIMUM_COMMON_DELTA = 240; // XXX move to Settings?

	/** Maximum number of block signatures we ask from peer in one go */
	private static final int MAXIMUM_REQUEST_SIZE = 200; // XXX move to Settings?

	/* Minimum peer version that supports syncing multiple blocks at once via GetBlocksMessage */
	private static final long PEER_VERSION_160 = 0x0100060000L;

	/** Maximum time to wait for a peer to respond with blocks (ms) */
	private static final int FETCH_BLOCKS_TIMEOUT = 10000;


	private static Synchronizer instance;

	public enum SynchronizationResult {
		OK, NOTHING_TO_DO, GENESIS_ONLY, NO_COMMON_BLOCK, TOO_DIVERGENT, NO_REPLY, INFERIOR_CHAIN, INVALID_DATA, NO_BLOCKCHAIN_LOCK, REPOSITORY_ISSUE, SHUTTING_DOWN;
	}

	// Constructors

	private Synchronizer() {
	}

	public static Synchronizer getInstance() {
		if (instance == null)
			instance = new Synchronizer();

		return instance;
	}


	/**
	 * Iterate through a list of supplied peers, and attempt to find our common block with each.
	 * If a common block is found, its summary will be retained in the peer's commonBlockSummary property, for processing later.
	 * <p>
	 * Will return <tt>SynchronizationResult.OK</tt> on success.
	 * <p>
	 * @param peers
	 * @return SynchronizationResult.OK if the process completed successfully, or a different SynchronizationResult if something went wrong.
	 * @throws InterruptedException
	 */
	public SynchronizationResult findCommonBlocksWithPeers(List<Peer> peers) throws InterruptedException {
		try (final Repository repository = RepositoryManager.getRepository()) {
			try {

				if (peers.size() == 0)
					return SynchronizationResult.NOTHING_TO_DO;

				// If our latest block is very old, it's best that we don't try and determine the best peers to sync to.
				// This is because it can involve very large chain comparisons, which is too intensive.
				// In reality, most forking problems occur near the chain tips, so we will reserve this functionality for those situations.
				final Long minLatestBlockTimestamp = Controller.getMinimumLatestBlockTimestamp();
				if (minLatestBlockTimestamp == null)
					return SynchronizationResult.REPOSITORY_ISSUE;

				final BlockData ourLatestBlockData = repository.getBlockRepository().getLastBlock();
				if (ourLatestBlockData.getTimestamp() < minLatestBlockTimestamp) {
					LOGGER.debug(String.format("Our latest block is very old, so we won't collect common block info from peers"));
					return SynchronizationResult.NOTHING_TO_DO;
				}

				LOGGER.debug(String.format("Searching for common blocks with %d peers...", peers.size()));
				final long startTime = System.currentTimeMillis();
				int commonBlocksFound = 0;
				boolean wereNewRequestsMade = false;

				for (Peer peer : peers) {
					// Are we shutting down?
					if (Controller.isStopping())
						return SynchronizationResult.SHUTTING_DOWN;

					// Check if we can use the cached common block data, by comparing the peer's current chain tip against the peer's chain tip when we last found our common block
					if (peer.canUseCachedCommonBlockData()) {
						LOGGER.debug(String.format("Skipping peer %s because we already have the latest common block data in our cache. Cached common block sig is %.08s", peer, Base58.encode(peer.getCommonBlockData().getCommonBlockSummary().getSignature())));
						commonBlocksFound++;
						continue;
					}

					// Cached data is stale, so clear it and repopulate
					peer.setCommonBlockData(null);

					// Search for the common block
					Synchronizer.getInstance().findCommonBlockWithPeer(peer, repository);
					if (peer.getCommonBlockData() != null)
						commonBlocksFound++;

					// This round wasn't served entirely from the cache, so we may want to log the results
					wereNewRequestsMade = true;
				}

				if (wereNewRequestsMade) {
					final long totalTimeTaken = System.currentTimeMillis() - startTime;
					LOGGER.info(String.format("Finished searching for common blocks with %d peer%s. Found: %d. Total time taken: %d ms", peers.size(), (peers.size() != 1 ? "s" : ""), commonBlocksFound, totalTimeTaken));
				}

				return SynchronizationResult.OK;
			} finally {
				repository.discardChanges(); // Free repository locks, if any, also in case anything went wrong
			}
		} catch (DataException e) {
			LOGGER.error("Repository issue during synchronization with peer", e);
			return SynchronizationResult.REPOSITORY_ISSUE;
		}
	}

	/**
	 * Attempt to find the find our common block with supplied peer.
	 * If a common block is found, its summary will be retained in the peer's commonBlockSummary property, for processing later.
	 * <p>
	 * Will return <tt>SynchronizationResult.OK</tt> on success.
	 * <p>
	 * @param peer
	 * @param repository
	 * @return SynchronizationResult.OK if the process completed successfully, or a different SynchronizationResult if something went wrong.
	 * @throws InterruptedException
	 */
	public SynchronizationResult findCommonBlockWithPeer(Peer peer, Repository repository) throws InterruptedException {
		try {
			final BlockData ourLatestBlockData = repository.getBlockRepository().getLastBlock();
			final int ourInitialHeight = ourLatestBlockData.getHeight();

			PeerChainTipData peerChainTipData = peer.getChainTipData();
			int peerHeight = peerChainTipData.getLastHeight();
			byte[] peersLastBlockSignature = peerChainTipData.getLastBlockSignature();

			byte[] ourLastBlockSignature = ourLatestBlockData.getSignature();
			LOGGER.debug(String.format("Fetching summaries from peer %s at height %d, sig %.8s, ts %d; our height %d, sig %.8s, ts %d", peer,
					peerHeight, Base58.encode(peersLastBlockSignature), peer.getChainTipData().getLastBlockTimestamp(),
					ourInitialHeight, Base58.encode(ourLastBlockSignature), ourLatestBlockData.getTimestamp()));

			List<BlockSummaryData> peerBlockSummaries = new ArrayList<>();
			SynchronizationResult findCommonBlockResult = fetchSummariesFromCommonBlock(repository, peer, ourInitialHeight, false, peerBlockSummaries, false);
			if (findCommonBlockResult != SynchronizationResult.OK) {
				// Logging performed by fetchSummariesFromCommonBlock() above
				peer.setCommonBlockData(null);
				return findCommonBlockResult;
			}

			// First summary is common block
			final BlockData commonBlockData = repository.getBlockRepository().fromSignature(peerBlockSummaries.get(0).getSignature());
			final BlockSummaryData commonBlockSummary = new BlockSummaryData(commonBlockData);
			final int commonBlockHeight = commonBlockData.getHeight();
			final byte[] commonBlockSig = commonBlockData.getSignature();
			final String commonBlockSig58 = Base58.encode(commonBlockSig);
			LOGGER.debug(String.format("Common block with peer %s is at height %d, sig %.8s, ts %d", peer,
					commonBlockHeight, commonBlockSig58, commonBlockData.getTimestamp()));
			peerBlockSummaries.remove(0);

			// Store the common block summary against the peer, and the current chain tip (for caching)
			peer.setCommonBlockData(new CommonBlockData(commonBlockSummary, peerChainTipData));

			return SynchronizationResult.OK;
		} catch (DataException e) {
			LOGGER.error("Repository issue during synchronization with peer", e);
			return SynchronizationResult.REPOSITORY_ISSUE;
		}
	}


	/**
	 * Compare a list of peers to determine the best peer(s) to sync to next.
	 * <p>
	 * Will return a filtered list of peers on success, or an identical list of peers on failure.
	 * This allows us to fall back to legacy behaviour (random selection from the entire list of peers), if we are unable to make the comparison.
	 * <p>
	 * @param peers
	 * @return a list of peers, possibly filtered.
	 * @throws InterruptedException
	 */
	public List<Peer> comparePeers(List<Peer> peers) throws InterruptedException {
		try (final Repository repository = RepositoryManager.getRepository()) {
			try {

				// If our latest block is very old, it's best that we don't try and determine the best peers to sync to.
				// This is because it can involve very large chain comparisons, which is too intensive.
				// In reality, most forking problems occur near the chain tips, so we will reserve this functionality for those situations.
				final Long minLatestBlockTimestamp = Controller.getMinimumLatestBlockTimestamp();
				if (minLatestBlockTimestamp == null)
					return peers;

				final BlockData ourLatestBlockData = repository.getBlockRepository().getLastBlock();
				if (ourLatestBlockData.getTimestamp() < minLatestBlockTimestamp) {
					LOGGER.debug(String.format("Our latest block is very old, so we won't filter the peers list"));
					return peers;
				}

				// We will switch to a new chain weight consensus algorithm at a hard fork, so determine if this has happened yet
				boolean usingSameLengthChainWeight = (NTP.getTime() >= BlockChain.getInstance().getCalcChainWeightTimestamp());
				LOGGER.debug(String.format("Using %s chain weight consensus algorithm", (usingSameLengthChainWeight ? "same-length" : "variable-length")));

				// Retrieve a list of unique common blocks from this list of peers
				List<BlockSummaryData> commonBlocks = this.uniqueCommonBlocks(peers);

				// Order common blocks by height, in ascending order
				// This is essential for the logic below to make the correct decisions when discarding chains - do not remove
				commonBlocks.sort((b1, b2) -> Integer.valueOf(b1.getHeight()).compareTo(Integer.valueOf(b2.getHeight())));

				// Get our latest height
				final int ourHeight = ourLatestBlockData.getHeight();

				// Create a placeholder to track of common blocks that we can discard due to being inferior chains
				int dropPeersAfterCommonBlockHeight = 0;

				// Remove peers with no common block data
				Iterator iterator = peers.iterator();
				while (iterator.hasNext()) {
					Peer peer = (Peer) iterator.next();
					if (peer.getCommonBlockData() == null) {
						LOGGER.debug(String.format("Removed peer %s because it has no common block data", peer));
						iterator.remove();
					}
				}

				// Loop through each group of common blocks
				for (BlockSummaryData commonBlockSummary : commonBlocks) {
					List<Peer> peersSharingCommonBlock = peers.stream().filter(peer -> peer.getCommonBlockData().getCommonBlockSummary().equals(commonBlockSummary)).collect(Collectors.toList());

					// Check if we need to discard this group of peers
					if (dropPeersAfterCommonBlockHeight > 0) {
						if (commonBlockSummary.getHeight() > dropPeersAfterCommonBlockHeight) {
							// We have already determined that the correct chain diverged from a lower height. We are safe to skip these peers.
							for (Peer peer : peersSharingCommonBlock) {
								LOGGER.debug(String.format("Peer %s has common block at height %d but the superior chain is at height %d. Removing it from this round.", peer, commonBlockSummary.getHeight(), dropPeersAfterCommonBlockHeight));
								Controller.getInstance().addInferiorChainSignature(peer.getChainTipData().getLastBlockSignature());
							}
							continue;
						}
					}

					// Calculate the length of the shortest peer chain sharing this common block, including our chain
					final int ourAdditionalBlocksAfterCommonBlock = ourHeight - commonBlockSummary.getHeight();
					int minChainLength = this.calculateMinChainLengthOfPeers(peersSharingCommonBlock, commonBlockSummary);

					// Fetch block summaries from each peer
					for (Peer peer : peersSharingCommonBlock) {

						// If we're shutting down, just return the latest peer list
						if (Controller.isStopping())
							return peers;

						// Count the number of blocks this peer has beyond our common block
						final PeerChainTipData peerChainTipData = peer.getChainTipData();
						final int peerHeight = peerChainTipData.getLastHeight();
						final byte[] peerLastBlockSignature = peerChainTipData.getLastBlockSignature();
						final int peerAdditionalBlocksAfterCommonBlock = peerHeight - commonBlockSummary.getHeight();
						// Limit the number of blocks we are comparing. FUTURE: we could request more in batches, but there may not be a case when this is needed
						int summariesRequired = Math.min(peerAdditionalBlocksAfterCommonBlock, MAXIMUM_REQUEST_SIZE);

						// Check if we can use the cached common block summaries, by comparing the peer's current chain tip against the peer's chain tip when we last found our common block
						boolean useCachedSummaries = false;
						if (peer.canUseCachedCommonBlockData()) {
							if (peer.getCommonBlockData().getBlockSummariesAfterCommonBlock() != null) {
								if (peer.getCommonBlockData().getBlockSummariesAfterCommonBlock().size() == summariesRequired) {
									LOGGER.trace(String.format("Using cached block summaries for peer %s", peer));
									useCachedSummaries = true;
								}
							}
						}

						if (useCachedSummaries == false) {
							if (summariesRequired > 0) {
								LOGGER.trace(String.format("Requesting %d block summar%s from peer %s after common block %.8s. Peer height: %d", summariesRequired, (summariesRequired != 1 ? "ies" : "y"), peer, Base58.encode(commonBlockSummary.getSignature()), peerHeight));

								// Forget any cached summaries
								peer.getCommonBlockData().setBlockSummariesAfterCommonBlock(null);

								// Request new block summaries
								List<BlockSummaryData> blockSummaries = this.getBlockSummaries(peer, commonBlockSummary.getSignature(), summariesRequired);
								if (blockSummaries != null) {
									LOGGER.trace(String.format("Peer %s returned %d block summar%s", peer, blockSummaries.size(), (blockSummaries.size() != 1 ? "ies" : "y")));

									if (blockSummaries.size() < summariesRequired)
										// This could mean that the peer has re-orged. Exclude this peer until they return the summaries we expect.
										LOGGER.debug(String.format("Peer %s returned %d block summar%s instead of expected %d - excluding them from this round", peer, blockSummaries.size(), (blockSummaries.size() != 1 ? "ies" : "y"), summariesRequired));
									else if (blockSummaryWithSignature(peerLastBlockSignature, blockSummaries) == null)
										// We don't have a block summary for the peer's reported chain tip, so should exclude it
										LOGGER.debug(String.format("Peer %s didn't return a block summary with signature %.8s - excluding them from this round", peer, Base58.encode(peerLastBlockSignature)));
									else
										// All looks good, so store the retrieved block summaries in the peer's cache
										peer.getCommonBlockData().setBlockSummariesAfterCommonBlock(blockSummaries);
								}
							} else {
								// There are no block summaries after this common block
								peer.getCommonBlockData().setBlockSummariesAfterCommonBlock(null);
							}
						}

						// Reduce minChainLength if needed. If we don't have any blocks, this peer will be excluded from chain weight comparisons later in the process, so we shouldn't update minChainLength
						List <BlockSummaryData> peerBlockSummaries = peer.getCommonBlockData().getBlockSummariesAfterCommonBlock();
						if (peerBlockSummaries != null && peerBlockSummaries.size() > 0)
							if (peerBlockSummaries.size() < minChainLength)
								minChainLength = peerBlockSummaries.size();
					}

					// Fetch our corresponding block summaries. Limit to MAXIMUM_REQUEST_SIZE, in order to make the comparison fairer, as peers have been limited too
					final int ourSummariesRequired = Math.min(ourAdditionalBlocksAfterCommonBlock, MAXIMUM_REQUEST_SIZE);
					LOGGER.trace(String.format("About to fetch our block summaries from %d to %d. Our height: %d", commonBlockSummary.getHeight() + 1, commonBlockSummary.getHeight() + ourSummariesRequired, ourHeight));
					List<BlockSummaryData> ourBlockSummaries = repository.getBlockRepository().getBlockSummaries(commonBlockSummary.getHeight() + 1, commonBlockSummary.getHeight() + ourSummariesRequired);
					if (ourBlockSummaries.isEmpty()) {
						LOGGER.debug(String.format("We don't have any block summaries so can't compare our chain against peers with this common block. We can still compare them against each other."));
					}
					else {
						populateBlockSummariesMinterLevels(repository, ourBlockSummaries);
						// Reduce minChainLength if we have less summaries
						if (ourBlockSummaries.size() < minChainLength)
							minChainLength = ourBlockSummaries.size();
					}

					// Create array to hold peers for comparison
					List<Peer> superiorPeersForComparison = new ArrayList<>();

					// Calculate max height for chain weight comparisons
					int maxHeightForChainWeightComparisons = commonBlockSummary.getHeight() + minChainLength;

					// Calculate our chain weight
					BigInteger ourChainWeight = BigInteger.valueOf(0);
					if (ourBlockSummaries.size() > 0)
						ourChainWeight = Block.calcChainWeight(commonBlockSummary.getHeight(), commonBlockSummary.getSignature(), ourBlockSummaries, maxHeightForChainWeightComparisons);

					NumberFormat formatter = new DecimalFormat("0.###E0");
					NumberFormat accurateFormatter = new DecimalFormat("0.################E0");
					LOGGER.debug(String.format("Our chain weight based on %d blocks is %s", (usingSameLengthChainWeight ? minChainLength : ourBlockSummaries.size()), formatter.format(ourChainWeight)));

					LOGGER.debug(String.format("Listing peers with common block %.8s...", Base58.encode(commonBlockSummary.getSignature())));
					for (Peer peer : peersSharingCommonBlock) {
						final int peerHeight = peer.getChainTipData().getLastHeight();
						final int peerAdditionalBlocksAfterCommonBlock = peerHeight - commonBlockSummary.getHeight();
						final CommonBlockData peerCommonBlockData = peer.getCommonBlockData();

						if (peerCommonBlockData == null || peerCommonBlockData.getBlockSummariesAfterCommonBlock() == null || peerCommonBlockData.getBlockSummariesAfterCommonBlock().isEmpty()) {
							// No response - remove this peer for now
							LOGGER.debug(String.format("Peer %s doesn't have any block summaries - removing it from this round", peer));
							peers.remove(peer);
							continue;
						}

						final List<BlockSummaryData> peerBlockSummariesAfterCommonBlock = peerCommonBlockData.getBlockSummariesAfterCommonBlock();
						populateBlockSummariesMinterLevels(repository, peerBlockSummariesAfterCommonBlock);

						// Calculate cumulative chain weight of this blockchain subset, from common block to highest mutual block held by all peers in this group.
						LOGGER.debug(String.format("About to calculate chain weight based on %d blocks for peer %s with common block %.8s (peer has %d blocks after common block)", (usingSameLengthChainWeight ? minChainLength : peerBlockSummariesAfterCommonBlock.size()), peer, Base58.encode(commonBlockSummary.getSignature()), peerAdditionalBlocksAfterCommonBlock));
						BigInteger peerChainWeight = Block.calcChainWeight(commonBlockSummary.getHeight(), commonBlockSummary.getSignature(), peerBlockSummariesAfterCommonBlock, maxHeightForChainWeightComparisons);
						peer.getCommonBlockData().setChainWeight(peerChainWeight);
						LOGGER.debug(String.format("Chain weight of peer %s based on %d blocks (%d - %d) is %s", peer, (usingSameLengthChainWeight ? minChainLength : peerBlockSummariesAfterCommonBlock.size()), peerBlockSummariesAfterCommonBlock.get(0).getHeight(), peerBlockSummariesAfterCommonBlock.get(peerBlockSummariesAfterCommonBlock.size()-1).getHeight(), formatter.format(peerChainWeight)));

						// Compare against our chain - if our blockchain has greater weight then don't synchronize with peer (or any others in this group)
						if (ourChainWeight.compareTo(peerChainWeight) > 0) {
							// This peer is on an inferior chain - remove it
							LOGGER.debug(String.format("Peer %s is on an inferior chain to us - removing it from this round", peer));
							peers.remove(peer);
						}
						else {
							// Our chain is inferior or equal
							LOGGER.debug(String.format("Peer %s is on an equal or better chain to us. We will compare the other peers sharing this common block against each other, and drop all peers sharing higher common blocks.", peer));
							dropPeersAfterCommonBlockHeight = commonBlockSummary.getHeight();
							superiorPeersForComparison.add(peer);
						}
					}

					// Now that we have selected the best peers, compare them against each other and remove any with lower weights
					if (superiorPeersForComparison.size() > 0) {
						BigInteger bestChainWeight = null;
						for (Peer peer : superiorPeersForComparison) {
							// Increase bestChainWeight if needed
							if (bestChainWeight == null || peer.getCommonBlockData().getChainWeight().compareTo(bestChainWeight) >= 0)
								bestChainWeight = peer.getCommonBlockData().getChainWeight();
						}
						for (Peer peer : superiorPeersForComparison) {
							// Check if we should discard an inferior peer
							if (peer.getCommonBlockData().getChainWeight().compareTo(bestChainWeight) < 0) {
								BigInteger difference = bestChainWeight.subtract(peer.getCommonBlockData().getChainWeight());
								LOGGER.debug(String.format("Peer %s has a lower chain weight (difference: %s) than other peer(s) in this group - removing it from this round.", peer, accurateFormatter.format(difference)));
								peers.remove(peer);
							}
						}
						// FUTURE: we may want to prefer peers with additional blocks, and compare the additional blocks against each other.
						// This would fast track us to the best candidate for the latest block.
						// Right now, peers with the exact same chain as us are treated equally to those with an additional block.
					}
				}

				return peers;
			} finally {
				repository.discardChanges(); // Free repository locks, if any, also in case anything went wrong
			}
		} catch (DataException e) {
			LOGGER.error("Repository issue during peer comparison", e);
			return peers;
		}
	}

	private List<BlockSummaryData> uniqueCommonBlocks(List<Peer> peers) {
		List<BlockSummaryData> commonBlocks = new ArrayList<>();

		for (Peer peer : peers) {
			if (peer.getCommonBlockData() != null && peer.getCommonBlockData().getCommonBlockSummary() != null) {
				LOGGER.trace(String.format("Peer %s has common block %.8s", peer, Base58.encode(peer.getCommonBlockData().getCommonBlockSummary().getSignature())));

				BlockSummaryData commonBlockSummary = peer.getCommonBlockData().getCommonBlockSummary();
				if (!commonBlocks.contains(commonBlockSummary))
					commonBlocks.add(commonBlockSummary);
			}
			else {
				LOGGER.trace(String.format("Peer %s has no common block data. Skipping...", peer));
			}
		}

		return commonBlocks;
	}

	private int calculateMinChainLengthOfPeers(List<Peer> peersSharingCommonBlock, BlockSummaryData commonBlockSummary) {
		// Calculate the length of the shortest peer chain sharing this common block
		int minChainLength = 0;
		for (Peer peer : peersSharingCommonBlock) {
			final int peerHeight = peer.getChainTipData().getLastHeight();
			final int peerAdditionalBlocksAfterCommonBlock = peerHeight - commonBlockSummary.getHeight();

			if (peerAdditionalBlocksAfterCommonBlock < minChainLength || minChainLength == 0)
				minChainLength = peerAdditionalBlocksAfterCommonBlock;
		}
		return minChainLength;
	}

	private BlockSummaryData blockSummaryWithSignature(byte[] signature, List<BlockSummaryData> blockSummaries) {
		if (blockSummaries != null)
			return blockSummaries.stream().filter(blockSummary -> Arrays.equals(blockSummary.getSignature(), signature)).findAny().orElse(null);
		return null;
	}


	/**
	 * Attempt to synchronize blockchain with peer.
	 * <p>
	 * Will return <tt>true</tt> if synchronization succeeded,
	 * even if no changes were made to our blockchain.
	 * <p>
	 * @param peer
	 * @return false if something went wrong, true otherwise.
	 * @throws InterruptedException
	 */
	public SynchronizationResult synchronize(Peer peer, boolean force) throws InterruptedException {
		// Make sure we're the only thread modifying the blockchain
		// If we're already synchronizing with another peer then this will also return fast
		ReentrantLock blockchainLock = Controller.getInstance().getBlockchainLock();
		if (!blockchainLock.tryLock())
			// Wasn't peer's fault we couldn't sync
			return SynchronizationResult.NO_BLOCKCHAIN_LOCK;

		try {
			try (final Repository repository = RepositoryManager.getRepository()) {
				try {
					final BlockData ourLatestBlockData = repository.getBlockRepository().getLastBlock();
					final int ourInitialHeight = ourLatestBlockData.getHeight();

					PeerChainTipData peerChainTipData = peer.getChainTipData();
					int peerHeight = peerChainTipData.getLastHeight();
					byte[] peersLastBlockSignature = peerChainTipData.getLastBlockSignature();

					byte[] ourLastBlockSignature = ourLatestBlockData.getSignature();
					LOGGER.debug(String.format("Synchronizing with peer %s at height %d, sig %.8s, ts %d; our height %d, sig %.8s, ts %d", peer,
							peerHeight, Base58.encode(peersLastBlockSignature), peer.getChainTipData().getLastBlockTimestamp(),
							ourInitialHeight, Base58.encode(ourLastBlockSignature), ourLatestBlockData.getTimestamp()));

					List<BlockSummaryData> peerBlockSummaries = new ArrayList<>();
					SynchronizationResult findCommonBlockResult = fetchSummariesFromCommonBlock(repository, peer, ourInitialHeight, force, peerBlockSummaries, true);
					if (findCommonBlockResult != SynchronizationResult.OK) {
						// Logging performed by fetchSummariesFromCommonBlock() above
						// Clear our common block cache for this peer
						peer.setCommonBlockData(null);
						return findCommonBlockResult;
					}

					// First summary is common block
					final BlockData commonBlockData = repository.getBlockRepository().fromSignature(peerBlockSummaries.get(0).getSignature());
					final int commonBlockHeight = commonBlockData.getHeight();
					final byte[] commonBlockSig = commonBlockData.getSignature();
					final String commonBlockSig58 = Base58.encode(commonBlockSig);
					LOGGER.debug(String.format("Common block with peer %s is at height %d, sig %.8s, ts %d", peer,
							commonBlockHeight, commonBlockSig58, commonBlockData.getTimestamp()));
					peerBlockSummaries.remove(0);

					// If common block height is higher than peer's last reported height
					// then peer must have a very recent sync. Update our idea of peer's height.
					if (commonBlockHeight > peerHeight) {
						LOGGER.debug(String.format("Peer height %d was lower than common block height %d - using higher value", peerHeight, commonBlockHeight));
						peerHeight = commonBlockHeight;
					}

					// If common block is peer's latest block then we simply have the same, or longer, chain to peer, so exit now
					if (commonBlockHeight == peerHeight) {
						if (peerHeight == ourInitialHeight)
							LOGGER.debug(String.format("We have the same blockchain as peer %s", peer));
						else
							LOGGER.debug(String.format("We have the same blockchain as peer %s, but longer", peer));

						return SynchronizationResult.NOTHING_TO_DO;
					}

					// Unless we're doing a forced sync, we might need to compare blocks after common block
					if (!force && ourInitialHeight > commonBlockHeight) {
						SynchronizationResult chainCompareResult = compareChains(repository, commonBlockData, ourLatestBlockData, peer, peerHeight, peerBlockSummaries);
						if (chainCompareResult != SynchronizationResult.OK)
							return chainCompareResult;
					}

					SynchronizationResult syncResult = null;
					if (commonBlockHeight < ourInitialHeight) {
						// Peer's chain is better, sync to that one
						syncResult = syncToPeerChain(repository, commonBlockData, ourInitialHeight, peer, peerHeight, peerBlockSummaries);
					} else {
						// Simply fetch and apply blocks as they arrive
						syncResult = applyNewBlocks(repository, commonBlockData, ourInitialHeight, peer, peerHeight, peerBlockSummaries);
					}

					if (syncResult != SynchronizationResult.OK)
						return syncResult;

					// Commit
					repository.saveChanges();

					final BlockData newLatestBlockData = repository.getBlockRepository().getLastBlock();
					LOGGER.info(String.format("Synchronized with peer %s to height %d, sig %.8s, ts: %d", peer,
							newLatestBlockData.getHeight(), Base58.encode(newLatestBlockData.getSignature()),
							newLatestBlockData.getTimestamp()));

					return SynchronizationResult.OK;
				} finally {
					repository.discardChanges(); // Free repository locks, if any, also in case anything went wrong
				}
			} catch (DataException e) {
				LOGGER.error("Repository issue during synchronization with peer", e);
				return SynchronizationResult.REPOSITORY_ISSUE;
			}
		} finally {
			blockchainLock.unlock();
		}
	}

	/**
	 * Returns list of peer's block summaries starting with common block with peer.
	 * 
	 * @param peer
	 * @return block summaries, or empty list if no common block, or null if there was an issue
	 * @throws DataException
	 * @throws InterruptedException
	 */
	public SynchronizationResult fetchSummariesFromCommonBlock(Repository repository, Peer peer, int ourHeight, boolean force, List<BlockSummaryData> blockSummariesFromCommon, boolean infoLogWhenNotFound) throws DataException, InterruptedException {
		// Start by asking for a few recent block hashes as this will cover a majority of reorgs
		// Failing that, back off exponentially
		int step = INITIAL_BLOCK_STEP;

		int testHeight = Math.max(ourHeight - step, 1);
		BlockData testBlockData = null;

		List<BlockSummaryData> blockSummariesBatch = null;

		while (testHeight >= 1) {
			// Are we shutting down?
			if (Controller.isStopping())
				return SynchronizationResult.SHUTTING_DOWN;

			// Fetch our block signature at this height
			testBlockData = repository.getBlockRepository().fromHeight(testHeight);
			if (testBlockData == null) {
				// Not found? But we've locked the blockchain and height is below blockchain's tip!
				LOGGER.error("Failed to get block at height lower than blockchain tip during synchronization?");
				return SynchronizationResult.REPOSITORY_ISSUE;
			}

			// Ask for block signatures since test block's signature
			byte[] testSignature = testBlockData.getSignature();
			LOGGER.trace(String.format("Requesting %d summar%s after height %d", step, (step != 1 ? "ies": "y"), testHeight));
			blockSummariesBatch = this.getBlockSummaries(peer, testSignature, step);

			if (blockSummariesBatch == null) {
				if (infoLogWhenNotFound)
					LOGGER.info(String.format("Error while trying to find common block with peer %s", peer));
				else
					LOGGER.debug(String.format("Error while trying to find common block with peer %s", peer));
				
				// No response - give up this time
				return SynchronizationResult.NO_REPLY;
			}

			LOGGER.trace(String.format("Received %s summar%s", blockSummariesBatch.size(), (blockSummariesBatch.size() != 1 ? "ies" : "y")));

			// Empty list means remote peer is unaware of test signature OR has no new blocks after test signature
			if (!blockSummariesBatch.isEmpty())
				// We have entries so we have found a common block
				break;

			// No blocks after genesis block?
			// We don't get called for a peer at genesis height so this means NO blocks in common
			if (testHeight == 1) {
				LOGGER.info(String.format("Failure to find common block with peer %s", peer));
				return SynchronizationResult.NO_COMMON_BLOCK;
			}

			// If common block is too far behind us then we're on massively different forks so give up.
			if (!force && testHeight < ourHeight - MAXIMUM_COMMON_DELTA) {
				LOGGER.info(String.format("Blockchain too divergent with peer %s", peer));
				return SynchronizationResult.TOO_DIVERGENT;
			}

			step <<= 1;
			step = Math.min(step, MAXIMUM_BLOCK_STEP);

			testHeight = Math.max(testHeight - step, 1);
		}

		// Prepend test block's summary as first block summary, as summaries returned are *after* test block
		BlockSummaryData testBlockSummary = new BlockSummaryData(testBlockData);
		blockSummariesFromCommon.add(0, testBlockSummary);
		blockSummariesFromCommon.addAll(blockSummariesBatch);

		// Trim summaries so that first summary is common block.
		// Currently we work forward from common block until we hit a block we don't have
		// TODO: rewrite as modified binary search!
		int i;
		for (i = 1; i < blockSummariesFromCommon.size(); ++i) {
			if (Controller.isStopping())
				return SynchronizationResult.SHUTTING_DOWN;

			if (!repository.getBlockRepository().exists(blockSummariesFromCommon.get(i).getSignature()))
				break;
		}

		// Note: index i - 1 isn't cleared: List.subList is fromIndex inclusive to toIndex exclusive
		blockSummariesFromCommon.subList(0, i - 1).clear();

		return SynchronizationResult.OK;
	}

	private SynchronizationResult compareChains(Repository repository, BlockData commonBlockData, BlockData ourLatestBlockData,
			Peer peer, int peerHeight, List<BlockSummaryData> peerBlockSummaries) throws DataException, InterruptedException {
		final int commonBlockHeight = commonBlockData.getHeight();
		final byte[] commonBlockSig = commonBlockData.getSignature();

		// If our latest block is very old, we're very behind and should ditch our fork.
		final Long minLatestBlockTimestamp = Controller.getMinimumLatestBlockTimestamp();
		if (minLatestBlockTimestamp == null)
			return SynchronizationResult.REPOSITORY_ISSUE;

		if (ourLatestBlockData.getTimestamp() < minLatestBlockTimestamp) {
			LOGGER.info(String.format("Ditching our chain after height %d as our latest block is very old", commonBlockHeight));
		} else {
			// Compare chain weights

			LOGGER.debug(String.format("Comparing chains from block %d with peer %s", commonBlockHeight + 1, peer));

			// Fetch remaining peer's block summaries (which we also use to fill signatures list)
			int peerBlockCount = peerHeight - commonBlockHeight;

			while (peerBlockSummaries.size() < peerBlockCount) {
				if (Controller.isStopping())
					return SynchronizationResult.SHUTTING_DOWN;

				int lastSummaryHeight = commonBlockHeight + peerBlockSummaries.size();
				byte[] previousSignature;
				if (peerBlockSummaries.isEmpty())
					previousSignature = commonBlockSig;
				else
					previousSignature = peerBlockSummaries.get(peerBlockSummaries.size() - 1).getSignature();

				List<BlockSummaryData> moreBlockSummaries = this.getBlockSummaries(peer, previousSignature, peerBlockCount - peerBlockSummaries.size());

				if (moreBlockSummaries == null || moreBlockSummaries.isEmpty()) {
					LOGGER.info(String.format("Peer %s failed to respond with block summaries after height %d, sig %.8s", peer,
							lastSummaryHeight, Base58.encode(previousSignature)));
					return SynchronizationResult.NO_REPLY;
				}

				// Check peer sent valid heights
				for (int i = 0; i < moreBlockSummaries.size(); ++i) {
					if (Controller.isStopping())
						return SynchronizationResult.SHUTTING_DOWN;

					++lastSummaryHeight;

					BlockSummaryData blockSummary = moreBlockSummaries.get(i);

					if (blockSummary.getHeight() != lastSummaryHeight) {
						LOGGER.info(String.format("Peer %s responded with invalid block summary for height %d, sig %.8s", peer,
								lastSummaryHeight, Base58.encode(blockSummary.getSignature())));
						return SynchronizationResult.NO_REPLY;
					}
				}

				peerBlockSummaries.addAll(moreBlockSummaries);
			}

			// Fetch our corresponding block summaries
			List<BlockSummaryData> ourBlockSummaries = repository.getBlockRepository().getBlockSummaries(commonBlockHeight + 1, ourLatestBlockData.getHeight());

			// Populate minter account levels for both lists of block summaries
			populateBlockSummariesMinterLevels(repository, ourBlockSummaries);
			populateBlockSummariesMinterLevels(repository, peerBlockSummaries);

			final int mutualHeight = commonBlockHeight + Math.min(ourBlockSummaries.size(), peerBlockSummaries.size());

			// Calculate cumulative chain weights of both blockchain subsets, from common block to highest mutual block.
			BigInteger ourChainWeight = Block.calcChainWeight(commonBlockHeight, commonBlockSig, ourBlockSummaries, mutualHeight);
			BigInteger peerChainWeight = Block.calcChainWeight(commonBlockHeight, commonBlockSig, peerBlockSummaries, mutualHeight);

			NumberFormat formatter = new DecimalFormat("0.###E0");
			LOGGER.debug(String.format("Our chain weight: %s, peer's chain weight: %s (higher is better)", formatter.format(ourChainWeight), formatter.format(peerChainWeight)));

			// If our blockchain has greater weight then don't synchronize with peer
			if (ourChainWeight.compareTo(peerChainWeight) >= 0) {
				LOGGER.debug(String.format("Not synchronizing with peer %s as we have better blockchain", peer));
				return SynchronizationResult.INFERIOR_CHAIN;
			}
		}

		return SynchronizationResult.OK;
	}

	private SynchronizationResult syncToPeerChain(Repository repository, BlockData commonBlockData, int ourInitialHeight,
												  Peer peer, final int peerHeight, List<BlockSummaryData> peerBlockSummaries) throws DataException, InterruptedException {
		final int commonBlockHeight = commonBlockData.getHeight();
		final byte[] commonBlockSig = commonBlockData.getSignature();
		String commonBlockSig58 = Base58.encode(commonBlockSig);

		byte[] latestPeerSignature = commonBlockSig;
		int height = commonBlockHeight;

		LOGGER.debug(() -> String.format("Fetching peer %s chain from height %d, sig %.8s", peer, commonBlockHeight, commonBlockSig58));

		final int maxRetries = Settings.getInstance().getMaxRetries();

		// Overall plan: fetch peer's blocks first, then orphan, then apply

		// Convert any leftover (post-common) block summaries into signatures to request from peer
		List<byte[]> peerBlockSignatures = peerBlockSummaries.stream().map(BlockSummaryData::getSignature).collect(Collectors.toList());

		// Keep a list of blocks received so far
		List<Block> peerBlocks = new ArrayList<>();

		// Calculate the total number of additional blocks this peer has beyond the common block
		int additionalPeerBlocksAfterCommonBlock = peerHeight - commonBlockHeight;
		// Subtract the number of signatures that we already have, as we don't need to request them again
		int numberSignaturesRequired = additionalPeerBlocksAfterCommonBlock - peerBlockSignatures.size();

		int retryCount = 0;
		while (height < peerHeight) {
			if (Controller.isStopping())
				return SynchronizationResult.SHUTTING_DOWN;

			// Ensure we don't request more than MAXIMUM_REQUEST_SIZE
			int numberRequested = Math.min(numberSignaturesRequired, MAXIMUM_REQUEST_SIZE);

			// Do we need more signatures?
			if (peerBlockSignatures.isEmpty() && numberRequested > 0) {
				LOGGER.trace(String.format("Requesting %d signature%s after height %d, sig %.8s",
						numberRequested, (numberRequested != 1 ? "s" : ""), height, Base58.encode(latestPeerSignature)));

				peerBlockSignatures = this.getBlockSignatures(peer, latestPeerSignature, numberRequested);

				if (peerBlockSignatures == null || peerBlockSignatures.isEmpty()) {
					LOGGER.info(String.format("Peer %s failed to respond with more block signatures after height %d, sig %.8s", peer,
							height, Base58.encode(latestPeerSignature)));

					// Clear our cache of common block summaries for this peer, as they are likely to be invalid
					CommonBlockData cachedCommonBlockData = peer.getCommonBlockData();
					if (cachedCommonBlockData != null)
						cachedCommonBlockData.setBlockSummariesAfterCommonBlock(null);

<<<<<<< HEAD
					// If we have already received recent or newer blocks from this peer, go ahead and apply them
					if (peerBlocks.size() > 0) {
=======
                    // If we have already received newer blocks from this peer that what we have already, go ahead and apply them
                    if (peerBlocks.size() > 0) {
>>>>>>> 13dcf7f7
						final BlockData ourLatestBlockData = repository.getBlockRepository().getLastBlock();
						final Block peerLatestBlock = peerBlocks.get(peerBlocks.size() - 1);
						final Long minLatestBlockTimestamp = Controller.getMinimumLatestBlockTimestamp();
						if (ourLatestBlockData != null && peerLatestBlock != null && minLatestBlockTimestamp != null) {

							// If our latest block is very old....
							if (ourLatestBlockData.getTimestamp() < minLatestBlockTimestamp) {
								// ... and we have received a block that is more recent than our latest block ...
								if (peerLatestBlock.getBlockData().getTimestamp() > ourLatestBlockData.getTimestamp()) {
									// ... then apply the blocks, as it takes us a step forward.
									// This is particularly useful when starting up a node that was on a small fork when it was last shut down.
									// In these cases, we now allow the node to sync forward, and get onto the main chain again.
									// Without this, we would require that the node syncs ENTIRELY with this peer,
									// and any problems downloading a block would cause all progress to be lost.
									LOGGER.debug(String.format("Newly received blocks are %d ms newer than our latest block - so we will apply them", peerLatestBlock.getBlockData().getTimestamp() - ourLatestBlockData.getTimestamp()));
									break;
								}
							}
						}
<<<<<<< HEAD
					}
					// Otherwise, give up and move on to the next peer, to avoid putting our chain into an outdated state
					return SynchronizationResult.NO_REPLY;
				}
=======
                    }
					// Otherwise, give up and move on to the next peer, to avoid putting our chain into an outdated or incomplete state
                    return SynchronizationResult.NO_REPLY;
                }
>>>>>>> 13dcf7f7

				numberSignaturesRequired = peerHeight - height - peerBlockSignatures.size();
				LOGGER.trace(String.format("Received %s signature%s", peerBlockSignatures.size(), (peerBlockSignatures.size() != 1 ? "s" : "")));
			}

			if (peerBlockSignatures.isEmpty()) {
				LOGGER.trace(String.format("No more signatures or blocks to request from peer %s", peer));
				break;
			}

			byte[] nextPeerSignature = peerBlockSignatures.get(0);
			int nextHeight = height + 1;

			LOGGER.trace(String.format("Fetching block %d, sig %.8s from %s", nextHeight, Base58.encode(nextPeerSignature), peer));
			Block newBlock = this.fetchBlock(repository, peer, nextPeerSignature);

			if (newBlock == null) {
				LOGGER.info(String.format("Peer %s failed to respond with block for height %d, sig %.8s", peer,
						nextHeight, Base58.encode(nextPeerSignature)));

				if (retryCount >= maxRetries) {
					// If we have already received newer blocks from this peer that what we have already, go ahead and apply them
					if (peerBlocks.size() > 0) {
						final BlockData ourLatestBlockData = repository.getBlockRepository().getLastBlock();
						final Block peerLatestBlock = peerBlocks.get(peerBlocks.size() - 1);
						final Long minLatestBlockTimestamp = Controller.getMinimumLatestBlockTimestamp();
						if (ourLatestBlockData != null && peerLatestBlock != null && minLatestBlockTimestamp != null) {

							// If our latest block is very old....
							if (ourLatestBlockData.getTimestamp() < minLatestBlockTimestamp) {
								// ... and we have received a block that is more recent than our latest block ...
								if (peerLatestBlock.getBlockData().getTimestamp() > ourLatestBlockData.getTimestamp()) {
									// ... then apply the blocks, as it takes us a step forward.
									// This is particularly useful when starting up a node that was on a small fork when it was last shut down.
									// In these cases, we now allow the node to sync forward, and get onto the main chain again.
									// Without this, we would require that the node syncs ENTIRELY with this peer,
									// and any problems downloading a block would cause all progress to be lost.
									LOGGER.debug(String.format("Newly received blocks are %d ms newer than our latest block - so we will apply them", peerLatestBlock.getBlockData().getTimestamp() - ourLatestBlockData.getTimestamp()));
									break;
								}
							}
						}
					}
					// Otherwise, give up and move on to the next peer, to avoid putting our chain into an outdated or incomplete state
					return SynchronizationResult.NO_REPLY;

				} else {
					// Re-fetch signatures, in case the peer is now on a different fork
					peerBlockSignatures.clear();
					numberSignaturesRequired = peerHeight - height;

					// Retry until retryCount reaches maxRetries
					retryCount++;
					int triesRemaining = maxRetries - retryCount;
					LOGGER.info(String.format("Re-issuing request to peer %s (%d attempt%s remaining)", peer, triesRemaining, (triesRemaining != 1 ? "s" : "")));
					continue;
				}
			}

			// Reset retryCount because the last request succeeded
			retryCount = 0;

			LOGGER.trace(String.format("Fetched block %d, sig %.8s from %s", nextHeight, Base58.encode(latestPeerSignature), peer));

			if (!newBlock.isSignatureValid()) {
				LOGGER.info(String.format("Peer %s sent block with invalid signature for height %d, sig %.8s", peer,
						nextHeight, Base58.encode(latestPeerSignature)));
				return SynchronizationResult.INVALID_DATA;
			}

			// Transactions are transmitted without approval status so determine that now
			for (Transaction transaction : newBlock.getTransactions())
				transaction.setInitialApprovalStatus();

			peerBlocks.add(newBlock);

			// Now that we've received this block, we can increase our height and move on to the next one
			latestPeerSignature = nextPeerSignature;
			peerBlockSignatures.remove(0);
			++height;
		}

		// Unwind to common block (unless common block is our latest block)
		int ourHeight = ourInitialHeight;
		LOGGER.debug(String.format("Orphaning blocks back to common block height %d, sig %.8s. Our height: %d", commonBlockHeight, commonBlockSig58, ourHeight));

		BlockData orphanBlockData = repository.getBlockRepository().fromHeight(ourInitialHeight);
		while (ourHeight > commonBlockHeight) {
			if (Controller.isStopping())
				return SynchronizationResult.SHUTTING_DOWN;

			Block block = new Block(repository, orphanBlockData);
			block.orphan();

			LOGGER.trace(String.format("Orphaned block height %d, sig %.8s", ourHeight, Base58.encode(orphanBlockData.getSignature())));

			repository.saveChanges();

			--ourHeight;
			orphanBlockData = repository.getBlockRepository().fromHeight(ourHeight);

			repository.discardChanges(); // clear transaction status to prevent deadlocks
			Controller.getInstance().onOrphanedBlock(orphanBlockData);
		}

		LOGGER.debug(String.format("Orphaned blocks back to height %d, sig %.8s - applying new blocks from peer %s", commonBlockHeight, commonBlockSig58, peer));

		for (Block newBlock : peerBlocks) {
			if (Controller.isStopping())
				return SynchronizationResult.SHUTTING_DOWN;

			ValidationResult blockResult = newBlock.isValid();
			if (blockResult != ValidationResult.OK) {
				LOGGER.info(String.format("Peer %s sent invalid block for height %d, sig %.8s: %s", peer,
						newBlock.getBlockData().getHeight(), Base58.encode(newBlock.getSignature()), blockResult.name()));
				return SynchronizationResult.INVALID_DATA;
			}

			// Save transactions attached to this block
			for (Transaction transaction : newBlock.getTransactions()) {
				TransactionData transactionData = transaction.getTransactionData();
				repository.getTransactionRepository().save(transactionData);
			}

			newBlock.process();

			LOGGER.trace(String.format("Processed block height %d, sig %.8s", newBlock.getBlockData().getHeight(), Base58.encode(newBlock.getBlockData().getSignature())));

			repository.saveChanges();

			Controller.getInstance().onNewBlock(newBlock.getBlockData());
		}

		return SynchronizationResult.OK;
	}

	private SynchronizationResult applyNewBlocks(Repository repository, BlockData commonBlockData, int ourInitialHeight,
												 Peer peer, int peerHeight, List<BlockSummaryData> peerBlockSummaries) throws InterruptedException, DataException {

		final BlockData ourLatestBlockData = repository.getBlockRepository().getLastBlock();
		if (Settings.getInstance().isFastSyncEnabled() && peer.getPeersVersion() >= PEER_VERSION_160 && ourLatestBlockData.isTrimmed())
			// This peer supports syncing multiple blocks at once via GetBlocksMessage, and it is enabled in the settings
			return this.applyNewBlocksUsingFastSync(repository, commonBlockData, ourInitialHeight, peer, peerHeight, peerBlockSummaries);
		else
			// Older peer version, or fast sync is disabled in the settings - use slow sync
			return this.applyNewBlocksUsingSlowSync(repository, commonBlockData, ourInitialHeight, peer, peerHeight, peerBlockSummaries);

	}

	private SynchronizationResult applyNewBlocksUsingFastSync(Repository repository, BlockData commonBlockData, int ourInitialHeight,
												 Peer peer, int peerHeight, List<BlockSummaryData> peerBlockSummaries) throws InterruptedException, DataException {
		LOGGER.debug(String.format("Fetching new blocks from peer %s using fast sync", peer));

		final int commonBlockHeight = commonBlockData.getHeight();
		final byte[] commonBlockSig = commonBlockData.getSignature();
		byte[] latestPeerSignature = commonBlockSig;

		int ourHeight = ourInitialHeight;

		// Fetch, and apply, blocks from peer
		int maxBatchHeight = commonBlockHeight + SYNC_BATCH_SIZE;

		// Ensure that we don't request more blocks than specified in the settings
		int maxBlocksPerRequest = Settings.getInstance().getMaxBlocksPerRequest();

		while (ourHeight < peerHeight && ourHeight < maxBatchHeight) {
			if (Controller.isStopping())
				return SynchronizationResult.SHUTTING_DOWN;

			int numberRequested = Math.min(maxBatchHeight - ourHeight, maxBlocksPerRequest);

			LOGGER.trace(String.format("Fetching %d blocks after height %d, sig %.8s from %s", numberRequested, ourHeight, Base58.encode(latestPeerSignature), peer));
			List<Block> blocks = this.fetchBlocks(repository, peer, latestPeerSignature, numberRequested);
			if (blocks == null || blocks.isEmpty()) {
				LOGGER.info(String.format("Peer %s failed to respond with more blocks after height %d, sig %.8s", peer,
						ourHeight, Base58.encode(latestPeerSignature)));
				return SynchronizationResult.NO_REPLY;
			}
			LOGGER.trace(String.format("Received %d blocks after height %d, sig %.8s from %s", blocks.size(), ourHeight, Base58.encode(latestPeerSignature), peer));

			for (Block newBlock : blocks) {
				++ourHeight;

				if (Controller.isStopping())
					return SynchronizationResult.SHUTTING_DOWN;

				if (newBlock == null) {
					LOGGER.info(String.format("Peer %s failed to respond with block for height %d, sig %.8s", peer,
							ourHeight, Base58.encode(latestPeerSignature)));
					return SynchronizationResult.NO_REPLY;
				}

				if (!newBlock.isSignatureValid()) {
					LOGGER.info(String.format("Peer %s sent block with invalid signature for height %d, sig %.8s", peer,
							ourHeight, Base58.encode(latestPeerSignature)));
					return SynchronizationResult.INVALID_DATA;
				}

				// Set the repository, because we couldn't do that when originally constructing the Block
				newBlock.setRepository(repository);

				// Transactions are transmitted without approval status so determine that now
				for (Transaction transaction : newBlock.getTransactions()) {
					transaction.setInitialApprovalStatus();
				}

				ValidationResult blockResult = newBlock.isValid();
				if (blockResult != ValidationResult.OK) {
					LOGGER.info(String.format("Peer %s sent invalid block for height %d, sig %.8s: %s", peer,
							ourHeight, Base58.encode(latestPeerSignature), blockResult.name()));
					return SynchronizationResult.INVALID_DATA;
				}

				// Save transactions attached to this block
				for (Transaction transaction : newBlock.getTransactions()) {
					TransactionData transactionData = transaction.getTransactionData();
					repository.getTransactionRepository().save(transactionData);
				}

				newBlock.process();

				LOGGER.trace(String.format("Processed block height %d, sig %.8s", newBlock.getBlockData().getHeight(), Base58.encode(newBlock.getBlockData().getSignature())));

				repository.saveChanges();

				Controller.getInstance().onNewBlock(newBlock.getBlockData());

				// Update latestPeerSignature so that subsequent batches start requesting from the correct block
				latestPeerSignature = newBlock.getSignature();
			}

		}

		return SynchronizationResult.OK;
	}

	private SynchronizationResult applyNewBlocksUsingSlowSync(Repository repository, BlockData commonBlockData, int ourInitialHeight,
			Peer peer, int peerHeight, List<BlockSummaryData> peerBlockSummaries) throws InterruptedException, DataException {
		LOGGER.debug(String.format("Fetching new blocks from peer %s using slow sync", peer));

		final int commonBlockHeight = commonBlockData.getHeight();
		final byte[] commonBlockSig = commonBlockData.getSignature();

		int ourHeight = ourInitialHeight;

		// Fetch, and apply, blocks from peer
		byte[] latestPeerSignature = commonBlockSig;
		int maxBatchHeight = commonBlockHeight + SYNC_BATCH_SIZE;

		// Convert any block summaries from above into signatures to request from peer
		List<byte[]> peerBlockSignatures = peerBlockSummaries.stream().map(BlockSummaryData::getSignature).collect(Collectors.toList());

		while (ourHeight < peerHeight && ourHeight < maxBatchHeight) {
			if (Controller.isStopping())
				return SynchronizationResult.SHUTTING_DOWN;

			// Do we need more signatures?
			if (peerBlockSignatures.isEmpty()) {
				int numberRequested = Math.min(maxBatchHeight - ourHeight, MAXIMUM_REQUEST_SIZE);

				LOGGER.trace(String.format("Requesting %d signature%s after height %d, sig %.8s",
						numberRequested, (numberRequested != 1 ? "s": ""), ourHeight, Base58.encode(latestPeerSignature)));

				peerBlockSignatures = this.getBlockSignatures(peer, latestPeerSignature, numberRequested);

				if (peerBlockSignatures == null || peerBlockSignatures.isEmpty()) {
					LOGGER.info(String.format("Peer %s failed to respond with more block signatures after height %d, sig %.8s", peer,
							ourHeight, Base58.encode(latestPeerSignature)));
					return SynchronizationResult.NO_REPLY;
				}

				LOGGER.trace(String.format("Received %s signature%s", peerBlockSignatures.size(), (peerBlockSignatures.size() != 1 ? "s" : "")));
			}

			latestPeerSignature = peerBlockSignatures.get(0);
			peerBlockSignatures.remove(0);
			++ourHeight;

			LOGGER.trace(String.format("Fetching block %d, sig %.8s from %s", ourHeight, Base58.encode(latestPeerSignature), peer));
			Block newBlock = this.fetchBlock(repository, peer, latestPeerSignature);
			LOGGER.trace(String.format("Fetched block %d, sig %.8s from %s", ourHeight, Base58.encode(latestPeerSignature), peer));

			if (newBlock == null) {
				LOGGER.info(String.format("Peer %s failed to respond with block for height %d, sig %.8s", peer,
						ourHeight, Base58.encode(latestPeerSignature)));
				return SynchronizationResult.NO_REPLY;
			}

			if (!newBlock.isSignatureValid()) {
				LOGGER.info(String.format("Peer %s sent block with invalid signature for height %d, sig %.8s", peer,
						ourHeight, Base58.encode(latestPeerSignature)));
				return SynchronizationResult.INVALID_DATA;
			}

			// Transactions are transmitted without approval status so determine that now
			for (Transaction transaction : newBlock.getTransactions())
				transaction.setInitialApprovalStatus();

			ValidationResult blockResult = newBlock.isValid();
			if (blockResult != ValidationResult.OK) {
				LOGGER.info(String.format("Peer %s sent invalid block for height %d, sig %.8s: %s", peer,
						ourHeight, Base58.encode(latestPeerSignature), blockResult.name()));
				return SynchronizationResult.INVALID_DATA;
			}

			// Save transactions attached to this block
			for (Transaction transaction : newBlock.getTransactions()) {
				TransactionData transactionData = transaction.getTransactionData();
				repository.getTransactionRepository().save(transactionData);
			}

			newBlock.process();

			LOGGER.trace(String.format("Processed block height %d, sig %.8s", newBlock.getBlockData().getHeight(), Base58.encode(newBlock.getBlockData().getSignature())));

			repository.saveChanges();

			Controller.getInstance().onNewBlock(newBlock.getBlockData());
		}

		return SynchronizationResult.OK;
	}

	private List<BlockSummaryData> getBlockSummaries(Peer peer, byte[] parentSignature, int numberRequested) throws InterruptedException {
		Message getBlockSummariesMessage = new GetBlockSummariesMessage(parentSignature, numberRequested);

		Message message = peer.getResponse(getBlockSummariesMessage);
		if (message == null || message.getType() != MessageType.BLOCK_SUMMARIES)
			return null;

		BlockSummariesMessage blockSummariesMessage = (BlockSummariesMessage) message;

		return blockSummariesMessage.getBlockSummaries();
	}

	private List<byte[]> getBlockSignatures(Peer peer, byte[] parentSignature, int numberRequested) throws InterruptedException {
		Message getSignaturesMessage = new GetSignaturesV2Message(parentSignature, numberRequested);

		Message message = peer.getResponse(getSignaturesMessage);
		if (message == null || message.getType() != MessageType.SIGNATURES)
			return null;

		SignaturesMessage signaturesMessage = (SignaturesMessage) message;

		return signaturesMessage.getSignatures();
	}

	private Block fetchBlock(Repository repository, Peer peer, byte[] signature) throws InterruptedException {
		Message getBlockMessage = new GetBlockMessage(signature);

		Message message = peer.getResponse(getBlockMessage);
		if (message == null || message.getType() != MessageType.BLOCK)
			return null;

		BlockMessage blockMessage = (BlockMessage) message;

		return new Block(repository, blockMessage.getBlockData(), blockMessage.getTransactions(), blockMessage.getAtStates());
	}

	private List<Block> fetchBlocks(Repository repository, Peer peer, byte[] parentSignature, int numberRequested) throws InterruptedException {
		Message getBlocksMessage = new GetBlocksMessage(parentSignature, numberRequested);

		Message message = peer.getResponseWithTimeout(getBlocksMessage, FETCH_BLOCKS_TIMEOUT);
		if (message == null || message.getType() != MessageType.BLOCKS) {
			return null;
		}

		BlocksMessage blocksMessage = (BlocksMessage) message;
		if (blocksMessage == null || blocksMessage.getBlocks() == null) {
			return null;
		}

		return blocksMessage.getBlocks();
	}

	private void populateBlockSummariesMinterLevels(Repository repository, List<BlockSummaryData> blockSummaries) throws DataException {
		final int firstBlockHeight = blockSummaries.get(0).getHeight();

		for (int i = 0; i < blockSummaries.size(); ++i) {
			if (Controller.isStopping())
				return;

			BlockSummaryData blockSummary = blockSummaries.get(i);

			// Qortal: minter is always a reward-share, so find actual minter and get their effective minting level
			int minterLevel = Account.getRewardShareEffectiveMintingLevel(repository, blockSummary.getMinterPublicKey());
			if (minterLevel == 0) {
				// It looks like this block's minter's reward-share has been cancelled.
				// So search for REWARD_SHARE transactions since common block to find missing minter info
				List<byte[]> transactionSignatures = repository.getTransactionRepository().getSignaturesMatchingCriteria(Transaction.TransactionType.REWARD_SHARE, null, firstBlockHeight, null);

				for (byte[] transactionSignature : transactionSignatures) {
					RewardShareTransactionData transactionData = (RewardShareTransactionData) repository.getTransactionRepository().fromSignature(transactionSignature);

					if (transactionData != null && Arrays.equals(transactionData.getRewardSharePublicKey(), blockSummary.getMinterPublicKey())) {
						Account rewardShareMinter = new PublicKeyAccount(repository, transactionData.getMinterPublicKey());
						minterLevel = rewardShareMinter.getEffectiveMintingLevel();
						break;
					}
				}

				if (minterLevel == 0) {
					// We don't want to throw, or use zero, as this will kill Controller thread and make client unstable.
					// So we log this but use 1 instead
					LOGGER.debug(() -> String.format("Unexpected zero effective minter level for reward-share %s - using 1 instead!", Base58.encode(blockSummary.getMinterPublicKey())));
					minterLevel = 1;
				}
			}

			blockSummary.setMinterLevel(minterLevel);
		}
	}

}<|MERGE_RESOLUTION|>--- conflicted
+++ resolved
@@ -822,13 +822,8 @@
 					if (cachedCommonBlockData != null)
 						cachedCommonBlockData.setBlockSummariesAfterCommonBlock(null);
 
-<<<<<<< HEAD
-					// If we have already received recent or newer blocks from this peer, go ahead and apply them
-					if (peerBlocks.size() > 0) {
-=======
                     // If we have already received newer blocks from this peer that what we have already, go ahead and apply them
                     if (peerBlocks.size() > 0) {
->>>>>>> 13dcf7f7
 						final BlockData ourLatestBlockData = repository.getBlockRepository().getLastBlock();
 						final Block peerLatestBlock = peerBlocks.get(peerBlocks.size() - 1);
 						final Long minLatestBlockTimestamp = Controller.getMinimumLatestBlockTimestamp();
@@ -848,17 +843,10 @@
 								}
 							}
 						}
-<<<<<<< HEAD
-					}
-					// Otherwise, give up and move on to the next peer, to avoid putting our chain into an outdated state
-					return SynchronizationResult.NO_REPLY;
-				}
-=======
                     }
 					// Otherwise, give up and move on to the next peer, to avoid putting our chain into an outdated or incomplete state
                     return SynchronizationResult.NO_REPLY;
                 }
->>>>>>> 13dcf7f7
 
 				numberSignaturesRequired = peerHeight - height - peerBlockSignatures.size();
 				LOGGER.trace(String.format("Received %s signature%s", peerBlockSignatures.size(), (peerBlockSignatures.size() != 1 ? "s" : "")));
