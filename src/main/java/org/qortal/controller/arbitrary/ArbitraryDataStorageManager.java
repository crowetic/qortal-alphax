--- conflicted
+++ resolved
@@ -261,19 +261,8 @@
     }
 
 
-<<<<<<< HEAD
-    // Hosted data
-
-    public List<ArbitraryTransactionData> listAllHostedTransactions(Repository repository, Integer limit, Integer offset, boolean includeMetadataOnly) {
-        // Load from cache if we can, to avoid disk reads
-        if (this.hostedTransactions != null) {
-            return ArbitraryTransactionUtils.limitOffsetTransactions(this.hostedTransactions, limit, offset);
-        }
-
-=======
-    public List<ArbitraryTransactionData> loadAllHostedTransactions(Repository repository){
+    public List<ArbitraryTransactionData> loadAllHostedTransactions(Repository repository) {
         
->>>>>>> aa2e5cb8
         List<ArbitraryTransactionData> arbitraryTransactionDataList = new ArrayList<>();
 
         // Find all hosted paths
@@ -296,15 +285,13 @@
                 }
                 ArbitraryTransactionData arbitraryTransactionData = (ArbitraryTransactionData) transactionData;
 
-                // Make sure to exclude metadata-only resources if requested
-                if (!includeMetadataOnly) {
-                    if (arbitraryTransactionData.getMetadataHash() != null) {
-                        if (contents.length == 1) {
-                            String metadataHash58 = Base58.encode(arbitraryTransactionData.getMetadataHash());
-                            if (Objects.equals(metadataHash58, contents[0])) {
-                                // We only have the metadata file for this resource, not the actual data, so exclude it
-                                continue;
-                            }
+                // Make sure to exclude metadata-only resources
+                if (arbitraryTransactionData.getMetadataHash() != null) {
+                    if (contents.length == 1) {
+                        String metadataHash58 = Base58.encode(arbitraryTransactionData.getMetadataHash());
+                        if (Objects.equals(metadataHash58, contents[0])) {
+                            // We only have the metadata file for this resource, not the actual data, so exclude it
+                            continue;
                         }
                     }
                 }
@@ -535,7 +522,7 @@
         long maxStoragePerName = this.storageCapacityPerName(threshold);
 
         // Fetch all hosted transactions
-        List<ArbitraryTransactionData> hostedTransactions = this.listAllHostedTransactions(repository, null, null, true);
+        List<ArbitraryTransactionData> hostedTransactions = this.listAllHostedTransactions(repository, null, null);
         for (ArbitraryTransactionData transactionData : hostedTransactions) {
             String transactionName = transactionData.getName();
             if (!Objects.equals(name, transactionName)) {
