--- conflicted
+++ resolved
@@ -744,7 +744,6 @@
 			throw new DataException("Unable to find next transaction to AT from repository", e);
 		}
 	}
-<<<<<<< HEAD
 
 	// Other
 
@@ -760,23 +759,6 @@
 				+ "ON ATStatesData.AT_address = ATs.AT_address AND ATStatesData.height = LatestATState.height "
 				+ "WHERE ATStatesData.AT_address IS NULL";
 
-=======
-
-	// Other
-
-	public void checkConsistency() throws DataException {
-		String sql = "SELECT COUNT(*) FROM ATs "
-				+ "CROSS JOIN LATERAL("
-					+ "SELECT height FROM ATStates "
-					+ "WHERE ATStates.AT_address = ATs.AT_address "
-					+ "ORDER BY AT_address DESC, height DESC "
-					+ "LIMIT 1"
-				+ ") AS LatestATState (height) "
-				+ "LEFT OUTER JOIN ATStatesData "
-				+ "ON ATStatesData.AT_address = ATs.AT_address AND ATStatesData.height = LatestATState.height "
-				+ "WHERE ATStatesData.AT_address IS NULL";
-
->>>>>>> 0ee8d7da
 		try (ResultSet resultSet = this.repository.checkedExecute(sql)) {
 			if (resultSet == null)
 				throw new DataException("Unable to check AT repository consistency");
