--- conflicted
+++ resolved
@@ -23,24 +23,16 @@
 	private static final String BLOCK_DB_COLUMNS = "version, reference, transaction_count, total_fees, "
 			+ "transactions_signature, height, generation, generating_balance, generator, generator_signature, AT_data, AT_fees";
 
-<<<<<<< HEAD
 	protected HSQLDBRepository repository;
 	
 	public HSQLDBBlockRepository(HSQLDBRepository repository) {
 		this.repository = repository;
 	}
-	
-	public BlockData fromSignature(byte[] signature) throws DataException
-	{		
-		ResultSet rs;
+
+  public BlockData fromSignature(byte[] signature) throws DataException {
 		try {
-			rs = DB.checkedExecute(repository.connection, "SELECT " + BLOCK_DB_COLUMNS + " FROM Blocks WHERE signature = ?", signature);
-=======
-	public BlockData fromSignature(byte[] signature) throws DataException {
-		try {
-			ResultSet rs = DB.checkedExecute("SELECT " + BLOCK_DB_COLUMNS + " FROM Blocks WHERE signature = ?", signature);
+			ResultSet rs = DB.checkedExecute(repository.connection, "SELECT " + BLOCK_DB_COLUMNS + " FROM Blocks WHERE signature = ?", signature);
 			return getBlockFromResultSet(rs);
->>>>>>> 82201136
 		} catch (SQLException e) {
 			throw new DataException("Error loading data from DB", e);
 		}
@@ -48,10 +40,7 @@
 
 	public BlockData fromReference(byte[] reference) throws DataException {
 		try {
-<<<<<<< HEAD
-			rs = DB.checkedExecute(repository.connection, "SELECT " + BLOCK_DB_COLUMNS + " FROM Blocks WHERE height = ?", height);
-=======
-			ResultSet rs = DB.checkedExecute("SELECT " + BLOCK_DB_COLUMNS + " FROM Blocks WHERE reference = ?", reference);
+			ResultSet rs = DB.checkedExecute(repository.connection, "SELECT " + BLOCK_DB_COLUMNS + " FROM Blocks WHERE height = ?", height);
 			return getBlockFromResultSet(rs);
 		} catch (SQLException e) {
 			throw new DataException("Error loading data from DB", e);
@@ -60,21 +49,17 @@
 
 	public BlockData fromHeight(int height) throws DataException {
 		try {
-			ResultSet rs = DB.checkedExecute("SELECT " + BLOCK_DB_COLUMNS + " FROM Blocks WHERE height = ?", height);
+			ResultSet rs = DB.checkedExecute(repository.connection, "SELECT " + BLOCK_DB_COLUMNS + " FROM Blocks WHERE height = ?", height);
 			return getBlockFromResultSet(rs);
->>>>>>> 82201136
 		} catch (SQLException e) {
 			throw new DataException("Error loading data from DB", e);
 		}
 	}
 
 	private BlockData getBlockFromResultSet(ResultSet rs) throws DataException {
-<<<<<<< HEAD
-=======
 		if (rs == null)
 			return null;
 
->>>>>>> 82201136
 		try {
 			int version = rs.getInt(1);
 			byte[] reference = DB.getResultSetBytes(rs.getBinaryStream(2));
@@ -88,20 +73,11 @@
 			byte[] generatorSignature = DB.getResultSetBytes(rs.getBinaryStream(10));
 			byte[] atBytes = DB.getResultSetBytes(rs.getBinaryStream(11));
 			BigDecimal atFees = rs.getBigDecimal(12);
-<<<<<<< HEAD
 	
-			return new Block(version, reference, transactionCount, totalFees, transactionsSignature, height, timestamp,
-					generatingBalance,generatorPublicKey, generatorSignature, atBytes, atFees);
-		}
-		catch(SQLException e)
-		{
-			throw new DataException("Error extracting data from result set", e);
-=======
-
 			return new BlockData(version, reference, transactionCount, totalFees, transactionsSignature, height, timestamp, generatingBalance, generatorPublicKey,
 					generatorSignature, atBytes, atFees);
-		} catch (SQLException e) {
-			throw new DataException(e);
+		} catch(SQLException e) {
+			throw new DataException("Error extracting data from result set", e);
 		}
 	}
 
@@ -140,7 +116,6 @@
 			saveHelper.execute();
 		} catch (SQLException e) {
 			throw new DataException("Unable to save Block into repository", e);
->>>>>>> 82201136
 		}
 	}
 
