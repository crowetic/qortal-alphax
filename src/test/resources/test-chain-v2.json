{
	"isTestChain": true,
	"blockTimestampMargin": 500,
	"transactionExpiryPeriod": 86400000,
	"maxBlockSize": 2097152,
	"maxBytesPerUnitFee": 1024,
	"unitFee": "0.1",
	"nameRegistrationUnitFees": [
		{ "timestamp": 1645372800000, "fee": "5" }
	],
	"requireGroupForApproval": false,
	"minAccountLevelToRewardShare": 5,
	"maxRewardSharesPerMintingAccount": 20,
	"founderEffectiveMintingLevel": 10,
	"onlineAccountSignaturesMinLifetime": 3600000,
	"onlineAccountSignaturesMaxLifetime": 86400000,
	"rewardsByHeight": [
		{ "height": 1, "reward": 100 },
		{ "height": 11, "reward": 10 },
		{ "height": 21, "reward": 1 }
	],
	"sharesByLevel": [
		{ "levels": [ 1, 2 ], "share": 0.05 },
		{ "levels": [ 3, 4 ], "share": 0.10 },
		{ "levels": [ 5, 6 ], "share": 0.15 },
		{ "levels": [ 7, 8 ], "share": 0.20 },
		{ "levels": [ 9, 10 ], "share": 0.25 }
	],
	"qoraHoldersShare": 0.20,
	"qoraPerQortReward": 250,
	"blocksNeededByLevel": [ 10, 20, 30, 40, 50, 60, 70, 80, 90, 100 ],
	"blockTimingsByHeight": [
		{ "height": 1, "target": 60000, "deviation": 30000, "power": 0.2 }
	],
	"ciyamAtSettings": {
		"feePerStep": "0.0001",
		"maxStepsPerRound": 500,
		"stepsPerFunctionCall": 10,
		"minutesPerBlock": 1
	},
	"featureTriggers": {
		"messageHeight": 0,
		"atHeight": 0,
		"assetsTimestamp": 0,
		"votingTimestamp": 0,
		"arbitraryTimestamp": 0,
		"powfixTimestamp": 0,
		"qortalTimestamp": 0,
		"newAssetPricingTimestamp": 0,
		"groupApprovalTimestamp": 0,
		"atFindNextTransactionFix": 0,
		"newBlockSigHeight": 999999,
		"shareBinFix": 999999,
		"calcChainWeightTimestamp": 0,
		"transactionV5Timestamp": 0,
		"transactionV6Timestamp": 0,
<<<<<<< HEAD
		"disableReferenceTimestamp": 9999999999999
=======
		"aggregateSignatureTimestamp": 2652560000000
>>>>>>> 431cbf01
	},
	"genesisInfo": {
		"version": 4,
		"timestamp": 0,
		"transactions": [
			{ "type": "ISSUE_ASSET", "assetName": "QORT", "description": "QORT native coin", "data": "", "quantity": 0, "isDivisible": true, "fee": 0 },
			{ "type": "ISSUE_ASSET", "assetName": "Legacy-QORA", "description": "Representative legacy QORA", "quantity": 0, "isDivisible": true, "data": "{}", "isUnspendable": true },
			{ "type": "ISSUE_ASSET", "assetName": "QORT-from-QORA", "description": "QORT gained from holding legacy QORA", "quantity": 0, "isDivisible": true, "data": "{}", "isUnspendable": true },

			{ "type": "GENESIS", "recipient": "QgV4s3xnzLhVBEJxcYui4u4q11yhUHsd9v", "amount": "1000000000" },
			{ "type": "GENESIS", "recipient": "QixPbJUwsaHsVEofJdozU9zgVqkK6aYhrK", "amount": "1000000" },
			{ "type": "GENESIS", "recipient": "QaUpHNhT3Ygx6avRiKobuLdusppR5biXjL", "amount": "1000000" },
			{ "type": "GENESIS", "recipient": "Qci5m9k4rcwe4ruKrZZQKka4FzUUMut3er", "amount": "1000000" },

			{ "type": "CREATE_GROUP", "creatorPublicKey": "2tiMr5LTpaWCgbRvkPK8TFd7k63DyHJMMFFsz9uBf1ZP", "groupName": "dev-group", "description": "developer group", "isOpen": false, "approvalThreshold": "PCT100", "minimumBlockDelay": 0, "maximumBlockDelay": 1440 },

			{ "type": "ISSUE_ASSET", "issuerPublicKey": "2tiMr5LTpaWCgbRvkPK8TFd7k63DyHJMMFFsz9uBf1ZP", "assetName": "TEST", "description": "test asset", "data": "", "quantity": "1000000", "isDivisible": true, "fee": 0 },
			{ "type": "ISSUE_ASSET", "issuerPublicKey": "C6wuddsBV3HzRrXUtezE7P5MoRXp5m3mEDokRDGZB6ry", "assetName": "OTHER", "description": "other test asset", "data": "", "quantity": "1000000", "isDivisible": true, "fee": 0 },
			{ "type": "ISSUE_ASSET", "issuerPublicKey": "2tiMr5LTpaWCgbRvkPK8TFd7k63DyHJMMFFsz9uBf1ZP", "assetName": "GOLD", "description": "gold test asset", "data": "", "quantity": "1000000", "isDivisible": true, "fee": 0 },

			{ "type": "ACCOUNT_FLAGS", "target": "QgV4s3xnzLhVBEJxcYui4u4q11yhUHsd9v", "andMask": -1, "orMask": 1, "xorMask": 0 },
			{ "type": "REWARD_SHARE", "minterPublicKey": "2tiMr5LTpaWCgbRvkPK8TFd7k63DyHJMMFFsz9uBf1ZP", "recipient": "QgV4s3xnzLhVBEJxcYui4u4q11yhUHsd9v", "rewardSharePublicKey": "7PpfnvLSG7y4HPh8hE7KoqAjLCkv7Ui6xw4mKAkbZtox", "sharePercent": "100" },

			{ "type": "ACCOUNT_LEVEL", "target": "Qci5m9k4rcwe4ruKrZZQKka4FzUUMut3er", "level": 5 }
		]
	}
}<|MERGE_RESOLUTION|>--- conflicted
+++ resolved
@@ -54,11 +54,8 @@
 		"calcChainWeightTimestamp": 0,
 		"transactionV5Timestamp": 0,
 		"transactionV6Timestamp": 0,
-<<<<<<< HEAD
 		"disableReferenceTimestamp": 9999999999999
-=======
 		"aggregateSignatureTimestamp": 2652560000000
->>>>>>> 431cbf01
 	},
 	"genesisInfo": {
 		"version": 4,
