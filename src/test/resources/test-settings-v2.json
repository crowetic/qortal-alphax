{
  "repositoryPath": "testdb",
  "bitcoinNet": "TEST3",
  "litecoinNet": "TEST3",
  "restrictedApi": false,
  "blockchainConfig": "src/test/resources/test-chain-v2.json",
  "exportPath": "qortal-backup-test",
  "bootstrap": false,
  "wipeUnconfirmedOnStart": false,
  "testNtpOffset": 0,
  "minPeers": 0,
<<<<<<< HEAD
  "dataPath": "data-test"
=======
  "pruneBlockLimit": 100,
  "bootstrapFilenamePrefix": "test-"
>>>>>>> bbb71083
}<|MERGE_RESOLUTION|>--- conflicted
+++ resolved
@@ -9,10 +9,7 @@
   "wipeUnconfirmedOnStart": false,
   "testNtpOffset": 0,
   "minPeers": 0,
-<<<<<<< HEAD
+  "pruneBlockLimit": 100,
+  "bootstrapFilenamePrefix": "test-",
   "dataPath": "data-test"
-=======
-  "pruneBlockLimit": 100,
-  "bootstrapFilenamePrefix": "test-"
->>>>>>> bbb71083
 }